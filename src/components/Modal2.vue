--- conflicted
+++ resolved
@@ -20,31 +20,14 @@
       }
     }
   },
-<<<<<<< HEAD
-  methods: {
-    openModal() {
-      this.open = true;
-    },
-    closeModal() {
-=======
   methods:{
     closeModal(){
->>>>>>> 6dc77142
       this.open = false;
     },
     saveFileModal() {
 
       this.closeModal();
     }
-<<<<<<< HEAD
-  },
-  props: ["modalTrigger"],
-  watch: {
-    modalTrigger: function(newVal) {
-      this.open = true
-    }
-=======
->>>>>>> 6dc77142
   }
 });
 </script>
