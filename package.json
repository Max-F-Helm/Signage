--- conflicted
+++ resolved
@@ -11,22 +11,16 @@
     "lint": "eslint . --ext .vue,.js,.jsx,.cjs,.mjs,.ts,.tsx,.cts,.mts --fix --ignore-path .gitignore"
   },
   "dependencies": {
-    "buffer": "^6.0.3",
-<<<<<<< HEAD
-=======
-    "fast-deep-equal": "^3.1.3",
->>>>>>> dc74222d
-    "libsodium-wrappers": "^0.7.10",
     "primeflex": "^3.2.1",
     "primeicons": "^5.0.0",
     "primevue": "^3.17.0",
-<<<<<<< HEAD
+    "usemodal-vue3": "^0.3.6",
     "should": "^13.2.3",
-=======
-    "usemodal-vue3": "^0.3.6",
->>>>>>> dc74222d
     "vue": "^3.2.41",
-    "vue-router": "^4.1.5"
+    "vue-router": "^4.1.5",
+    "buffer": "^6.0.3",
+    "fast-deep-equal": "^3.1.3",
+    "libsodium-wrappers": "^0.7.10"
   },
   "devDependencies": {
     "@rushstack/eslint-patch": "^1.1.4",
